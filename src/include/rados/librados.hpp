#ifndef __LIBRADOS_HPP
#define __LIBRADOS_HPP

#include <stdbool.h>
#include <string>
#include <list>
#include <map>
#include <tr1/memory>
#include <vector>
#include "buffer.h"

#include "librados.h"

class CephContext;

namespace librados
{
  using ceph::bufferlist;

  class AioCompletionImpl;
  class IoCtx;
  class IoCtxImpl;
  class ObjectOperationImpl;
  class ObjListCtx;
  class PoolAsyncCompletionImpl;
  class RadosClient;

  typedef void *list_ctx_t;
  typedef uint64_t snap_t;
  typedef uint64_t auid_t;

  struct cluster_stat_t {
    uint64_t kb, kb_used, kb_avail;
    uint64_t num_objects;
  };

  struct pool_stat_t {
    uint64_t num_bytes;    // in bytes
    uint64_t num_kb;       // in KB
    uint64_t num_objects;
    uint64_t num_object_clones;
    uint64_t num_object_copies;  // num_objects * num_replicas
    uint64_t num_objects_missing_on_primary;
    uint64_t num_objects_unfound;
    uint64_t num_objects_degraded;
    uint64_t num_rd, num_rd_kb, num_wr, num_wr_kb;
  };

  typedef std::map<std::string, pool_stat_t> stats_map;

  typedef void *completion_t;
  typedef void (*callback_t)(completion_t cb, void *arg);

  struct SnapContext {
    snap_t seq;
    std::vector<snap_t> snaps;
  };

  class ObjectIterator : public std::iterator <std::forward_iterator_tag, std::string> {
  public:
    static const ObjectIterator __EndObjectIterator;
    ObjectIterator(ObjListCtx *ctx_);
    ~ObjectIterator();
    bool operator==(const ObjectIterator& rhs) const;
    bool operator!=(const ObjectIterator& rhs) const;
    const std::string& operator*() const;
    ObjectIterator &operator++(); // Preincrement
    ObjectIterator operator++(int); // Postincrement
    friend class IoCtx;
  private:
    void get_next();
    std::tr1::shared_ptr < ObjListCtx > ctx;
    std::string cur_obj;
  };

  class WatchCtx {
  public:
    virtual ~WatchCtx();
    virtual void notify(uint8_t opcode, uint64_t ver, bufferlist& bl) = 0;
  };

  struct AioCompletion {
    AioCompletion(AioCompletionImpl *pc_) : pc(pc_) {}
    int set_complete_callback(void *cb_arg, callback_t cb);
    int set_safe_callback(void *cb_arg, callback_t cb);
    int wait_for_complete();
    int wait_for_safe();
    bool is_complete();
    bool is_safe();
    int get_return_value();
    int get_version();
    void release();
    AioCompletionImpl *pc;
  };

  struct PoolAsyncCompletion {
    PoolAsyncCompletion(PoolAsyncCompletionImpl *pc_) : pc(pc_) {}
    int set_callback(void *cb_arg, callback_t cb);
    int wait();
    bool is_complete();
    int get_return_value();
    void release();
    PoolAsyncCompletionImpl *pc;
  };

  enum ObjectOperationFlags {
    OP_EXCL =   1,
    OP_FAILOK = 2,
  };

  /*
   * ObjectOperation : compount object operation
   * Batch multiple object operations into a single request, to be applied
   * atomically.
   */
  class ObjectOperation
  {
  public:
    ObjectOperation();
    virtual ~ObjectOperation();

    size_t size();
    void set_op_flags(ObjectOperationFlags flags);

    void cmpxattr(const char *name, uint8_t op, const bufferlist& val);
    void cmpxattr(const char *name, uint8_t op, uint64_t v);
    void src_cmpxattr(const std::string& src_oid,
		      const char *name, int op, const bufferlist& val);
    void src_cmpxattr(const std::string& src_oid,
		      const char *name, int op, uint64_t v);

  protected:
    ObjectOperationImpl *impl;
    ObjectOperation(const ObjectOperation& rhs);
    ObjectOperation& operator=(const ObjectOperation& rhs);
    friend class IoCtx;
    friend class Rados;
  };

  /*
   * ObjectWriteOperation : compount object write operation
   * Batch multiple object operations into a single request, to be applied
   * atomically.
   */
  class ObjectWriteOperation : public ObjectOperation
  {
  protected:
    time_t *pmtime;
  public:
    ObjectWriteOperation() : pmtime(NULL) {}
    ~ObjectWriteOperation() {}

    void mtime(time_t *pt) {
      pmtime = pt;
    }

    void create(bool exclusive);
    void create(bool exclusive, const std::string& category);
    void write(uint64_t off, const bufferlist& bl);
    void write_full(const bufferlist& bl);
    void append(const bufferlist& bl);
    void remove();
    void truncate(uint64_t off);
    void zero(uint64_t off, uint64_t len);
    void rmxattr(const char *name);
    void setxattr(const char *name, const bufferlist& bl);
    void tmap_update(const bufferlist& cmdbl);
    void clone_range(uint64_t dst_off,
                     const std::string& src_oid, uint64_t src_off,
                     size_t len);

    friend class IoCtx;
  };

  /*
   * ObjectReadOperation : compount object operation that return value
   * Batch multiple object operations into a single request, to be applied
   * atomically.
   */
  class ObjectReadOperation : public ObjectOperation
  {
  public:
    ObjectReadOperation() {}
    ~ObjectReadOperation() {}

    void stat();
    void getxattr(const char *name);
    void getxattrs();
    void read(size_t off, uint64_t len);
  };


  /* IoCtx : This is a context in which we can perform I/O.
   * It includes a Pool,
   *
   * Typical use (error checking omitted):
   *
   * IoCtx p;
   * rados.ioctx_create("my_pool", p);
   * p->stat(&stats);
   * ... etc ...
   */
  class IoCtx
  {
  public:
    IoCtx();
    static void from_rados_ioctx_t(rados_ioctx_t p, IoCtx &pool);
    IoCtx(const IoCtx& rhs);
    IoCtx& operator=(const IoCtx& rhs);

    ~IoCtx();

    // Close our pool handle
    void close();

    // deep copy
    void dup(const IoCtx& rhs);

    // set pool auid
    int set_auid(uint64_t auid_);

    // set pool auid
    int set_auid_async(uint64_t auid_, PoolAsyncCompletion *c);

    // get pool auid
    int get_auid(uint64_t *auid_);

    // create an object
    int create(const std::string& oid, bool exclusive);
    int create(const std::string& oid, bool exclusive, const std::string& category);

    int write(const std::string& oid, bufferlist& bl, size_t len, uint64_t off);
    int append(const std::string& oid, bufferlist& bl, size_t len);
    int write_full(const std::string& oid, bufferlist& bl);
    int clone_range(const std::string& dst_oid, uint64_t dst_off,
                   const std::string& src_oid, uint64_t src_off,
                   size_t len);
    int read(const std::string& oid, bufferlist& bl, size_t len, uint64_t off);
    int remove(const std::string& oid);
    int trunc(const std::string& oid, uint64_t size);
    int mapext(const std::string& o, uint64_t off, size_t len, std::map<uint64_t,uint64_t>& m);
    int sparse_read(const std::string& o, std::map<uint64_t,uint64_t>& m, bufferlist& bl, size_t len, uint64_t off);
    int getxattr(const std::string& oid, const char *name, bufferlist& bl);
    int getxattrs(const std::string& oid, std::map<std::string, bufferlist>& attrset);
    int setxattr(const std::string& oid, const char *name, bufferlist& bl);
    int rmxattr(const std::string& oid, const char *name);
    int stat(const std::string& oid, uint64_t *psize, time_t *pmtime);
    int exec(const std::string& oid, const char *cls, const char *method,
	     bufferlist& inbl, bufferlist& outbl);
    int tmap_update(const std::string& oid, bufferlist& cmdbl);
    int tmap_put(const std::string& oid, bufferlist& bl);
    int tmap_get(const std::string& oid, bufferlist& bl);

    void snap_set_read(snap_t seq);
    int selfmanaged_snap_set_write_ctx(snap_t seq, std::vector<snap_t>& snaps);

    // Create a snapshot with a given name
    int snap_create(const char *snapname);

    // Look up a snapshot by name.
    // Returns 0 on success; error code otherwise
    int snap_lookup(const char *snapname, snap_t *snap);

    // Gets a timestamp for a snap
    int snap_get_stamp(snap_t snapid, time_t *t);

    // Gets the name of a snap
    int snap_get_name(snap_t snapid, std::string *s);

    // Remove a snapshot from this pool
    int snap_remove(const char *snapname);

    int snap_list(std::vector<snap_t> *snaps);

    int rollback(const std::string& oid, const char *snapname);

    int selfmanaged_snap_create(uint64_t *snapid);

    int selfmanaged_snap_remove(uint64_t snapid);

    int selfmanaged_snap_rollback(const std::string& oid, uint64_t snapid);

    ObjectIterator objects_begin();
    const ObjectIterator& objects_end() const;

    uint64_t get_last_version();

    int aio_read(const std::string& oid, AioCompletion *c,
		 bufferlist *pbl, size_t len, uint64_t off);
    int aio_sparse_read(const std::string& oid, AioCompletion *c,
			std::map<uint64_t,uint64_t> *m, bufferlist *data_bl,
			size_t len, uint64_t off);
    int aio_write(const std::string& oid, AioCompletion *c, const bufferlist& bl,
		  size_t len, uint64_t off);
    int aio_append(const std::string& oid, AioCompletion *c, const bufferlist& bl,
		  size_t len);
    int aio_write_full(const std::string& oid, AioCompletion *c, const bufferlist& bl);
    
    int aio_flush();

    // compound object operations
<<<<<<< HEAD
    int operate(const std::string& oid, ObjectWriteOperation *op, bufferlist *pbl);
    int operate(const std::string& oid, ObjectReadOperation *op, bufferlist *pbl);
    int aio_operate(const std::string& oid, AioCompletion *c, ObjectWriteOperation *op, bufferlist *pbl);
=======
    int operate(const std::string& oid, ObjectOperation *op);
    int aio_operate(const std::string& oid, AioCompletion *c, ObjectOperation *op);
>>>>>>> 665fd821

    // watch/notify
    int watch(const std::string& o, uint64_t ver, uint64_t *handle,
	      librados::WatchCtx *ctx);
    int unwatch(const std::string& o, uint64_t handle);
    int notify(const std::string& o, uint64_t ver, bufferlist& bl);
    void set_notify_timeout(uint32_t timeout);

    // assert version for next sync operations
    void set_assert_version(uint64_t ver);
    void set_assert_src_version(const std::string& o, uint64_t ver);

    const std::string& get_pool_name() const;

    void locator_set_key(const std::string& key);

    int get_id();

    CephContext *cct();

  private:
    /* You can only get IoCtx instances from Rados */
    IoCtx(IoCtxImpl *io_ctx_impl_);

    friend class Rados; // Only Rados can use our private constructor to create IoCtxes.

    IoCtxImpl *io_ctx_impl;
  };

  class Rados
  {
  public:
    static void version(int *major, int *minor, int *extra);

    Rados();
    ~Rados();

    int init(const char * const id);
    int init_with_context(CephContext *cct_);
    int connect();
    void shutdown();
    int conf_read_file(const char * const path) const;
    int conf_parse_argv(int argc, const char ** argv) const;
    int conf_set(const char *option, const char *value);
    int conf_get(const char *option, std::string &val);

    int pool_create(const char *name);
    int pool_create(const char *name, uint64_t auid);
    int pool_create(const char *name, uint64_t auid, __u8 crush_rule);
    int pool_create_async(const char *name, PoolAsyncCompletion *c);
    int pool_create_async(const char *name, uint64_t auid, PoolAsyncCompletion *c);
    int pool_create_async(const char *name, uint64_t auid, __u8 crush_rule, PoolAsyncCompletion *c);
    int pool_delete(const char *name);
    int pool_delete_async(const char *name, PoolAsyncCompletion *c);
    int pool_lookup(const char *name);


    int ioctx_create(const char *name, IoCtx &pioctx);

    /* listing objects */
    int pool_list(std::list<std::string>& v);
    int get_pool_stats(std::list<std::string>& v,
		       std::map<std::string, stats_map>& stats);
    int get_pool_stats(std::list<std::string>& v,
                       std::string& category,
		       std::map<std::string, stats_map>& stats);
    int cluster_stat(cluster_stat_t& result);

    /* pool aio */
    static PoolAsyncCompletion *pool_async_create_completion();

   // -- aio --
    static AioCompletion *aio_create_completion();
    static AioCompletion *aio_create_completion(void *cb_arg, callback_t cb_complete,
						callback_t cb_safe);

    friend std::ostream& operator<<(std::ostream &oss, const Rados& r);
  private:
    // We don't allow assignment or copying
    Rados(const Rados& rhs);
    const Rados& operator=(const Rados& rhs);
    RadosClient *client;
  };
}

#endif
<|MERGE_RESOLUTION|>--- conflicted
+++ resolved
@@ -299,14 +299,9 @@
     int aio_flush();
 
     // compound object operations
-<<<<<<< HEAD
-    int operate(const std::string& oid, ObjectWriteOperation *op, bufferlist *pbl);
+    int operate(const std::string& oid, ObjectWriteOperation *op);
     int operate(const std::string& oid, ObjectReadOperation *op, bufferlist *pbl);
-    int aio_operate(const std::string& oid, AioCompletion *c, ObjectWriteOperation *op, bufferlist *pbl);
-=======
-    int operate(const std::string& oid, ObjectOperation *op);
     int aio_operate(const std::string& oid, AioCompletion *c, ObjectOperation *op);
->>>>>>> 665fd821
 
     // watch/notify
     int watch(const std::string& o, uint64_t ver, uint64_t *handle,
